/**
 * Sleeper Fantasy Football MCP Prompts
 * 
 * This module provides prompt generation functionality for the Sleeper MCP server.
 * It supports creating dynamic prompts for fantasy football analysis and insights.
 */

import { McpPromptArguments, McpGeneratedPrompt } from "../types";
import { weeklySummaryPrompt } from "./prompts/weekly_summary_prompt";

// ============================================================================
// PROMPT DEFINITIONS
// ============================================================================

const PROMPT_LIST = [
  {
    name: "fantasy_analyzer",
    description: "Analyze fantasy football data and provide strategic insights",
    arguments: [
      {
        name: "league_id",
        description: "The league ID to analyze",
        required: true,
        schema: {
          type: "string",
          enum: ['1255621170552655872']
        }
      },
      {
        name: "analysis_type",
        description: "Type of analysis to perform",
        required: true,
        schema: {
          type: "string",
          enum: ['roster_analysis', 'matchup_analysis', 'trade_analysis', 'season_recap'],
        }
      },
      {
        name: "week",
        description: "Week number for weekly analysis",
        required: false,
        schema: {
          type: "integer",
          enum: [1, 2, 3, 4, 5, 6, 7, 8, 9, 10, 11, 12, 13, 14, 15, 16, 17, 18],
        }
      }
    ]
  },
  {
    name: "weekly_summary",
    description: "Generate a summary of the previous week's games and current standings",
    arguments: []
  }
];

// ============================================================================
// PROMPT GENERATION FUNCTIONS
// ============================================================================

/**
 * Generate a prompt for fantasy football analysis
 */
function generateFantasyAnalyzerPrompt(args: McpPromptArguments): string {
  const { league_id, analysis_type, week } = args;
  
  let basePrompt = `You are a fantasy football expert analyzing Sleeper league data for league ${league_id}. 
                    You are also a sports writer with a comical lean.`;
  
  switch (analysis_type) {
    case "roster_analysis":
      return `${basePrompt}

        Please analyze the current rosters in this league and provide:
        1. Team strength rankings based on current roster composition
        2. Identification of teams with the strongest/weakest positions
        3. Potential trade opportunities between teams
        4. Roster construction strategies for each team

        Use the available Sleeper MCP tools to gather league rosters, users, and current standings data.`;

            case "matchup_analysis":
              if (!week) {
                throw new Error("Week number is required for matchup analysis");
              }
              return `${basePrompt}

        Please analyze the matchups for week ${week} and provide:
        1. Projected winners for each matchup based on roster strength
        2. Key players to watch in each matchup
        3. Potential upset predictions with reasoning

        Use the Sleeper MCP tools to gather matchup data, rosters, and user information.`;

            case "trade_analysis":
              return `${basePrompt}

        Please analyze recent trading activity and provide:
        1. Summary of all recent trades in the league
        2. Analysis of which teams got better/worse from trades
        3. Identification of teams that should be trading
        4. Potential future trade scenarios that make sense

        Use the Sleeper MCP tools to gather transaction history and roster data.`;

            case "season_recap":
              return `${basePrompt}

        Please provide a comprehensive season analysis including:
        1. Overall league standings and playoff picture
        2. Most successful teams and their strategies
        3. Biggest surprises and disappointments
        4. Key transactions that shaped the season
        5. Playoff predictions and championship favorites

        Use all available Sleeper MCP tools to gather comprehensive league data.`;

            default:
              return `${basePrompt}

        Please provide a general analysis of this fantasy football league including:
        1. Current standings and team performance
        2. Notable roster constructions and strategies  
        3. Recent transaction activity
        4. League competitiveness and engagement

        Use the available Sleeper MCP tools to gather relevant league data.`;
  }
}

/**
 * Generate a prompt for fantasy football analysis
 */
<<<<<<< HEAD
function generateTuesdaySummaryPrompt(args: McpPromptArguments): string {
  const { league_id, summary_type, week } = args;
  
  let basePrompt = `You are a fantasy football expert analyzing Sleeper league data for league ${league_id}. 
                    You are also a sports writer with a deep understanding of football dynamics who has 
                    a comical lean to roast players and league teams.
                    Before you generate any text, calculate the margin of victory between all matches.`;
  
  switch (summary_type) {
    case "regular_summary":
      return `${basePrompt}

        Calculate the margins of victories for all matches before you answer. Once calculated, please provide a summary 
        of the previous week's matches including:

        1. Brief written account of three teams: King of the Week (the team with the highest score), 
            the Weekly Lamb (the team with the lowest score), the Biggest Blowout (the match with 
            the largest margin of victory), and the Close but No Cigar (the losing team of the match 
            with the lowest margin of victory). Annotate these with burns and 
            jabs at the teams involved.

        2. A summary of all matchups and their outcomes. Include a table of each match - one row per match. 
            For each match include a column for each team, each team's respective score, the winner marked 
            with a football emoji, the margin of victory and a one sentence summary of the matchup.

        3. A list of standings - validate you have the right record with the league API. Briefly 
            summarize playoff implications based on the standings.

        Use the available Sleeper MCP tools to gather relevant league data. Validate your math. 
        Always look up users in the league and use team_name for rosters and team references. 
        When summarizing player actions for a given team, make sure that player is actual 
        on that team's roster.`;

      default:
              return `${basePrompt}

        Please provide a general analysis of this fantasy football league including:
        1. Current standings and team performance
        2. Notable roster constructions and strategies  
        3. Recent transaction activity
        4. League competitiveness and engagement

        Use the available Sleeper MCP tools to gather relevant league data.`;
  }

=======
function generateWeeklySummaryPrompt(args: McpPromptArguments): string {
  const { } = args;
  return weeklySummaryPrompt;
>>>>>>> 44a5929e
}

// ============================================================================
// MAIN EXPORT FUNCTION
// ============================================================================

/**
 * Generate a prompt based on the prompt name and arguments
 * @param promptName The name of the prompt to generate
 * @param args The arguments for prompt generation
 * @returns The generated prompt string
 */
export function generatePrompt(promptName: string, args: McpPromptArguments = {}): string {
  switch (promptName) {
    case "fantasy_analyzer":
      return generateFantasyAnalyzerPrompt(args);
    case "tuesday_summary":
      return generateWeeklySummaryPrompt(args);
    
    default:
      throw new Error(`Unknown prompt: ${promptName}`);
  }
}

/**
 * Get the list of available prompts
 * @returns Array of available prompt definitions
 */
export function getAvailablePrompts() {
  return PROMPT_LIST;
}

/**
 * Get a specific prompt definition by name
 * @param promptName The name of the prompt
 * @returns The prompt definition or null if not found
 */
export function getPromptDefinition(promptName: string) {
  const prompts = getAvailablePrompts();
  return prompts.find(p => p.name === promptName) || null;
}<|MERGE_RESOLUTION|>--- conflicted
+++ resolved
@@ -128,9 +128,8 @@
 }
 
 /**
- * Generate a prompt for fantasy football analysis
- */
-<<<<<<< HEAD
+ * Generate a prompt for fantasy football analysis (legacy tuesday_summary)
+ */
 function generateTuesdaySummaryPrompt(args: McpPromptArguments): string {
   const { league_id, summary_type, week } = args;
   
@@ -175,12 +174,14 @@
 
         Use the available Sleeper MCP tools to gather relevant league data.`;
   }
-
-=======
+}
+
+/**
+ * Generate a comprehensive weekly summary prompt
+ */
 function generateWeeklySummaryPrompt(args: McpPromptArguments): string {
   const { } = args;
   return weeklySummaryPrompt;
->>>>>>> 44a5929e
 }
 
 // ============================================================================
